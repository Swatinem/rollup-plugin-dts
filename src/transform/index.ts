--- conflicted
+++ resolved
@@ -4,15 +4,7 @@
 import { preProcess } from "./preprocess.js";
 import { convert } from "./Transformer.js";
 import { TypeOnlyFixer } from "./TypeOnlyFixer.js";
-<<<<<<< HEAD
-import { trimExtension, parse } from "../helpers.js";
-=======
-import { JSON_EXTENSIONS, trimExtension } from "../helpers.js";
-
-function parse(fileName: string, code: string): ts.SourceFile {
-  return ts.createSourceFile(fileName, code, ts.ScriptTarget.Latest, true);
-}
->>>>>>> 3348b0fe
+import { parse, trimExtension, JSON_EXTENSIONS } from "../helpers.js";
 
 /**
  * This is the *transform* part of `rollup-plugin-dts`.
