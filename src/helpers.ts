--- conflicted
+++ resolved
@@ -1,13 +1,5 @@
-<<<<<<< HEAD
 import ts from "typescript";
 
-export function trimExtension(path: string) {
-  return path.replace(/((\.d)?\.(c|m)?(t|j)sx?)$/, "")
-}
-
-export function parse(fileName: string, code: string): ts.SourceFile {
-  return ts.createSourceFile(fileName, code, ts.ScriptTarget.Latest, true);
-=======
 export const TS_EXTENSIONS = /\.([cm]ts|[tj]sx?)$/;
 
 export const DTS_EXTENSIONS = /\.d\.(c|m)?tsx?$/;
@@ -22,5 +14,8 @@
 
 export function getDeclarationId(path: string) {
   return path.replace(SUPPORTED_EXTENSIONS, ".d.ts")
->>>>>>> 3348b0fe
+}
+
+export function parse(fileName: string, code: string): ts.SourceFile {
+  return ts.createSourceFile(fileName, code, ts.ScriptTarget.Latest, true);
 }