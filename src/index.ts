--- conflicted
+++ resolved
@@ -3,13 +3,8 @@
 import ts from "typescript";
 
 import { NamespaceFixer } from "./NamespaceFixer";
-<<<<<<< HEAD
 import { preProcess } from "./preprocess";
-import { createPrograms, dts, formatHost } from "./program";
-=======
 import { createProgram, createPrograms, dts, formatHost } from "./program";
-import { reorderStatements } from "./reorder";
->>>>>>> bd290957
 import { Transformer } from "./Transformer";
 
 const tsx = /\.(t|j)sx?$/;
